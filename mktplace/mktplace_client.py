--- conflicted
+++ resolved
@@ -212,12 +212,8 @@
     # -----------------------------------------------------------------
     def _update_name(self, module, objectid, name):
         """
-<<<<<<< HEAD
-        Update the name of an object by invoking the type-specific update transaction
-=======
         Update the name of an object by invoking the type-specific update
         transaction
->>>>>>> b9d3af8b
         :param module module: the module where the transaction resides
         :param id objectid: the identifier for the object to update
         :param str name: the new name of the object
@@ -241,12 +237,8 @@
     # -----------------------------------------------------------------
     def _update_description(self, module, objectid, description):
         """
-<<<<<<< HEAD
-        Update the description of an object by invoking the type-specific update transaction
-=======
         Update the description of an object by invoking the type-specific
         update transaction
->>>>>>> b9d3af8b
         :param module module: the module where the transaction resides
         :param id objectid: the identifier for the object to update
         :param str description: the new description of the object
@@ -411,12 +403,8 @@
         return self._update_name(asset_type_update, objectid, name)
 
     def update_assettype_description(self, objectid, description):
-<<<<<<< HEAD
-        return self._update_description(asset_type_update, objectid, description)
-=======
         return self._update_description(
             asset_type_update, objectid, description)
->>>>>>> b9d3af8b
 
     def register_exchangeoffer(self, iliability, oliability, ratio, **kwargs):
         """
@@ -485,12 +473,8 @@
         return self._update_name(exchange_offer_update, objectid, name)
 
     def update_exchangeoffer_description(self, objectid, description):
-<<<<<<< HEAD
-        return self._update_description(exchange_offer_update, objectid, description)
-=======
         return self._update_description(
             exchange_offer_update, objectid, description)
->>>>>>> b9d3af8b
 
     def register_holding(self, account, asset, count, name='', description=''):
         """
@@ -593,12 +577,8 @@
         return self._update_name(liability_update, objectid, name)
 
     def update_liability_description(self, objectid, description):
-<<<<<<< HEAD
-        return self._update_description(liability_update, objectid, description)
-=======
         return self._update_description(
             liability_update, objectid, description)
->>>>>>> b9d3af8b
 
     def register_participant(self, name='', description=''):
         """
@@ -638,12 +618,8 @@
         return self._update_name(participant_update, objectid, name)
 
     def update_participant_description(self, objectid, description):
-<<<<<<< HEAD
-        return self._update_description(participant_update, objectid, description)
-=======
         return self._update_description(
             participant_update, objectid, description)
->>>>>>> b9d3af8b
 
     def register_selloffer(self, iliability, oholding, ratio, **kwargs):
         """
@@ -712,12 +688,8 @@
         return self._update_name(sell_offer_update, objectid, name)
 
     def update_selloffer_description(self, objectid, description):
-<<<<<<< HEAD
-        return self._update_description(sell_offer_update, objectid, description)
-=======
         return self._update_description(
             sell_offer_update, objectid, description)
->>>>>>> b9d3af8b
 
     def register_account(self, name='', description=''):
         """
@@ -754,10 +726,6 @@
 
         return self._unregister(update)
 
-<<<<<<< HEAD
-
-=======
->>>>>>> b9d3af8b
     def update_account_name(self, objectid, name):
         return self._update_name(account_update, objectid, name)
 
